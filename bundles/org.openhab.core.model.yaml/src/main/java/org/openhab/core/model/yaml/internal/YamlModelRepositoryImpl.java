/*
 * Copyright (c) 2010-2025 Contributors to the openHAB project
 *
 * See the NOTICE file(s) distributed with this work for additional
 * information.
 *
 * This program and the accompanying materials are made available under the
 * terms of the Eclipse Public License 2.0 which is available at
 * http://www.eclipse.org/legal/epl-2.0
 *
 * SPDX-License-Identifier: EPL-2.0
 */
package org.openhab.core.model.yaml.internal;

import static org.openhab.core.service.WatchService.Kind.CREATE;

import java.io.IOException;
import java.io.InputStream;
import java.io.OutputStream;
import java.lang.reflect.InvocationTargetException;
import java.nio.file.FileVisitResult;
import java.nio.file.Files;
import java.nio.file.Path;
import java.nio.file.SimpleFileVisitor;
import java.nio.file.attribute.BasicFileAttributes;
import java.util.ArrayList;
import java.util.HashMap;
import java.util.Iterator;
import java.util.LinkedHashMap;
import java.util.List;
import java.util.Map;
import java.util.Objects;
import java.util.Set;
import java.util.concurrent.ConcurrentHashMap;
import java.util.concurrent.CopyOnWriteArrayList;
import java.util.stream.Collectors;
import java.util.stream.Stream;

import org.eclipse.jdt.annotation.NonNullByDefault;
import org.eclipse.jdt.annotation.Nullable;
import org.openhab.core.model.yaml.YamlElement;
import org.openhab.core.model.yaml.YamlElementName;
import org.openhab.core.model.yaml.YamlModelListener;
import org.openhab.core.model.yaml.YamlModelRepository;
import org.openhab.core.model.yaml.internal.items.YamlItemDTO;
import org.openhab.core.model.yaml.internal.semantics.YamlSemanticTagDTO;
import org.openhab.core.model.yaml.internal.things.YamlThingDTO;
import org.openhab.core.service.WatchService;
import org.openhab.core.service.WatchService.Kind;
import org.osgi.service.component.annotations.Activate;
import org.osgi.service.component.annotations.Component;
import org.osgi.service.component.annotations.Deactivate;
import org.osgi.service.component.annotations.Reference;
import org.osgi.service.component.annotations.ReferenceCardinality;
import org.osgi.service.component.annotations.ReferencePolicy;
import org.slf4j.Logger;
import org.slf4j.LoggerFactory;

import com.fasterxml.jackson.annotation.JsonAutoDetect;
import com.fasterxml.jackson.annotation.JsonInclude.Include;
import com.fasterxml.jackson.annotation.PropertyAccessor;
import com.fasterxml.jackson.core.JsonGenerator;
import com.fasterxml.jackson.core.JsonProcessingException;
import com.fasterxml.jackson.databind.JsonNode;
import com.fasterxml.jackson.databind.ObjectMapper;
import com.fasterxml.jackson.databind.node.JsonNodeFactory;
import com.fasterxml.jackson.databind.node.ObjectNode;
import com.fasterxml.jackson.dataformat.yaml.YAMLFactory;
import com.fasterxml.jackson.dataformat.yaml.YAMLGenerator;
import com.fasterxml.jackson.dataformat.yaml.YAMLParser;

/**
 * The {@link YamlModelRepositoryImpl} is an OSGi service, that encapsulates all YAML file processing
 * including file monitoring to detect created, updated and removed YAML configuration files.
 * Data processed from these files are consumed by registered OSGi services that implement {@link YamlModelListener}.
 *
 * @author Laurent Garnier - Initial contribution
 * @author Jan N. Klug - Refactored for multiple types per file and add modifying possibility
 * @author Laurent Garnier - Map used instead of table
 * @author Laurent Garnier - Added basic version management
 * @author Laurent Garnier - new parameters to retrieve errors and warnings when loading a file
 * @author Laurent Garnier - Added methods addElementsToBeGenerated, generateFileFormat, createTemporaryModel and
 *         removeTemporaryModel
 */
@NonNullByDefault
@Component(immediate = true)
public class YamlModelRepositoryImpl implements WatchService.WatchEventListener, YamlModelRepository {
    private static final int DEFAULT_MODEL_VERSION = 1;
    private static final String VERSION = "version";
    private static final String READ_ONLY = "readOnly";
    private static final String PREFIX_TMP_MODEL = "tmp_";
    private static final Set<String> KNOWN_ELEMENTS = Set.of( //
            getElementName(YamlSemanticTagDTO.class), // "tags"
            getElementName(YamlThingDTO.class), // "things"
            getElementName(YamlItemDTO.class) // "items"
    );

    private static final String UNWANTED_EXCEPTION_TEXT = "at [Source: UNKNOWN; byte offset: #UNKNOWN] ";
    private static final String UNWANTED_EXCEPTION_TEXT2 = "\\n \\(through reference chain: .*";

    private static final List<Path> WATCHED_PATHS = Stream.of("things", "items", "tags", "yaml").map(Path::of).toList();

    private final Logger logger = LoggerFactory.getLogger(YamlModelRepositoryImpl.class);

    private final WatchService watchService;
    private final Path mainWatchPath;
    private final ObjectMapper objectMapper;

    private final Map<String, List<YamlModelListener<?>>> elementListeners = new ConcurrentHashMap<>();
    // all model nodes, ordered by model name (full path as string) and type
    private final Map<String, YamlModelWrapper> modelCache = new ConcurrentHashMap<>();

    private final Map<String, List<YamlElement>> elementsToGenerate = new ConcurrentHashMap<>();

    private int counter;

    @Activate
    public YamlModelRepositoryImpl(@Reference(target = WatchService.CONFIG_WATCHER_FILTER) WatchService watchService) {
        YAMLFactory yamlFactory = YAMLFactory.builder() //
                .disable(YAMLGenerator.Feature.WRITE_DOC_START_MARKER) // omit "---" at file start
                .disable(YAMLGenerator.Feature.SPLIT_LINES) // do not split long lines
                .enable(YAMLGenerator.Feature.INDENT_ARRAYS_WITH_INDICATOR) // indent arrays
                .enable(YAMLGenerator.Feature.MINIMIZE_QUOTES) // use quotes only where necessary
                .enable(YAMLParser.Feature.PARSE_BOOLEAN_LIKE_WORDS_AS_STRINGS).build(); // do not parse ON/OFF/... as
                                                                                         // booleans
        this.objectMapper = new ObjectMapper(yamlFactory);
        objectMapper.findAndRegisterModules();
        objectMapper.setVisibility(PropertyAccessor.ALL, JsonAutoDetect.Visibility.NONE);
        objectMapper.setVisibility(PropertyAccessor.FIELD, JsonAutoDetect.Visibility.ANY);
        objectMapper.setSerializationInclusion(Include.NON_NULL);
        objectMapper.enable(JsonGenerator.Feature.WRITE_BIGDECIMAL_AS_PLAIN);

        this.watchService = watchService;
        this.mainWatchPath = watchService.getWatchPath();

        watchService.registerListener(this, WATCHED_PATHS);

        // read initial contents
        WATCHED_PATHS.forEach(watchPath -> {
            Path fullPath = mainWatchPath.resolve(watchPath);
            if (!Files.exists(fullPath)) {
                return;
            } else if (!Files.isDirectory(fullPath)) {
                logger.warn("Expecting '{}' to be a directory, but it's a file. Ignoring it.", fullPath);
                return;
            }
            try {
                Files.walkFileTree(fullPath, new SimpleFileVisitor<>() {
                    @Override
                    public FileVisitResult visitFile(@NonNullByDefault({}) Path file,
                            @NonNullByDefault({}) BasicFileAttributes attrs) throws IOException {
                        if (attrs.isRegularFile()) {
                            processWatchEvent(CREATE, file);
                        }
                        return FileVisitResult.CONTINUE;
                    }

                    @Override
                    public FileVisitResult visitFileFailed(@NonNullByDefault({}) Path file,
                            @NonNullByDefault({}) IOException exc) throws IOException {
                        String message = exc.getMessage();
                        if (file.toString().equals(message)) {
                            // If the message is just the path, we do not need to log it again.
                            // This is the case for FileNotFoundException, AccessDeniedException, etc.
                            // Instead of the path, we log the exception class to provide additional details.
                            message = exc.getClass().getSimpleName();
                        }
                        logger.warn("Failed to process {}: {}", file.toAbsolutePath(), message);
                        return FileVisitResult.CONTINUE;
                    }
                });
            } catch (IOException e) {
                logger.warn("Could not list YAML files in '{}', models might be missing: {}", watchPath,
                        e.getMessage());
            }
        });
    }

    @Deactivate
    public void deactivate() {
        watchService.unregisterListener(this);
    }

    // The method is "synchronized" to avoid concurrent files processing
    @Override
    public synchronized void processWatchEvent(Kind kind, Path fullPath) {
        Path relativePath = mainWatchPath.relativize(fullPath);
        String modelName = relativePath.toString();
        if (!modelName.endsWith(".yaml") && !modelName.endsWith(".yml")) {
            logger.trace("Ignored {}", fullPath);
            return;
        }

        List<String> errors = new ArrayList<>();
        List<String> warnings = new ArrayList<>();
        try {
            if (kind == WatchService.Kind.DELETE) {
                removeModel(modelName);
            } else if (!Files.isHidden(fullPath) && Files.isReadable(fullPath) && !Files.isDirectory(fullPath)) {
                processModelContent(modelName, kind, objectMapper.readTree(fullPath.toFile()), errors, warnings);
            } else {
                logger.trace("Ignored {}", fullPath);
            }
        } catch (IOException e) {
            errors.add("Failed to process model: %s".formatted(e.getMessage()));
        }
        errors.forEach(error -> {
            logger.warn("YAML model {}: {}", modelName, error);
        });
        warnings.forEach(warning -> {
            logger.info("YAML model {}: {}", modelName, warning);
        });
    }

    @SuppressWarnings({ "rawtypes", "unchecked" })
    private boolean processModelContent(String modelName, Kind kind, JsonNode fileContent, List<String> errors,
            List<String> warnings) {
        // check version
        JsonNode versionNode = fileContent.get(VERSION);
        if (versionNode == null || !versionNode.canConvertToInt()) {
            errors.add("version is missing or not a number. Ignoring model.");
            removeModel(modelName);
            return false;
        }
        int modelVersion = versionNode.asInt();
        if (modelVersion < 1 || modelVersion > DEFAULT_MODEL_VERSION) {
            errors.add("model has version %d, but only versions between 1 and %d are supported. Ignoring model."
                    .formatted(modelVersion, DEFAULT_MODEL_VERSION));
            removeModel(modelName);
            return false;
        }
        if (kind == Kind.CREATE) {
            logger.info("Adding YAML model {}", modelName);
        } else {
            logger.info("Updating YAML model {}", modelName);
        }
        JsonNode readOnlyNode = fileContent.get(READ_ONLY);
        boolean readOnly = readOnlyNode == null || readOnlyNode.asBoolean(false);

        YamlModelWrapper model = Objects.requireNonNull(
                modelCache.computeIfAbsent(modelName, k -> new YamlModelWrapper(modelVersion, readOnly)));

        boolean valid = true;

        List<String> newElementNames = new ArrayList<>();
        // get sub-elements
        Iterator<Map.Entry<String, JsonNode>> it = fileContent.fields();
        while (it.hasNext()) {
            Map.Entry<String, JsonNode> element = it.next();
            String elementName = element.getKey();
            if (elementName.equals(VERSION) || elementName.equals(READ_ONLY)) {
                continue;
            }

            newElementNames.add(elementName);
            JsonNode node = element.getValue();

            if (!node.isContainerNode() || node.isArray()) {
                // all processable sub-elements are container nodes (not array)
                logger.trace("Element {} in model {} is not a container object, ignoring it", elementName, modelName);
                if (getElementName(YamlSemanticTagDTO.class).equals(elementName) && node.isArray()) {
                    logger.warn(
                            "Your YAML model {} contains custom tags with an old and now unsupported syntax. An upgrade of this model is required to upgrade to the new syntax. This can be done by running the upgrade tool.",
                            modelName);
                }
                continue;
            }
            JsonNode newNodeElements = node;

            JsonNode oldNodeElements = model.getNodes().get(elementName);

            for (YamlModelListener<?> elementListener : getElementListeners(elementName, modelVersion)) {
                Class<? extends YamlElement> elementClass = elementListener.getElementClass();

                List<String> errors2 = new ArrayList<>();
                List<String> warnings2 = new ArrayList<>();

                Map<String, ? extends YamlElement> oldElements = listToMap(
                        parseJsonMapNode(oldNodeElements, elementClass, null, null));
                Map<String, ? extends YamlElement> newElements = listToMap(
                        parseJsonMapNode(newNodeElements, elementClass, errors2, warnings2));
                valid &= errors2.isEmpty();
                errors.addAll(errors2);
                warnings.addAll(warnings2);

                List addedElements = newElements.values().stream().filter(e -> !oldElements.containsKey(e.getId()))
                        .toList();
                List removedElements = oldElements.values().stream().filter(e -> !newElements.containsKey(e.getId()))
                        .toList();
                List updatedElements = newElements.values().stream()
                        .filter(e -> oldElements.containsKey(e.getId()) && !e.equals(oldElements.get(e.getId())))
                        .toList();

                if (elementListener.isDeprecated() && (!addedElements.isEmpty() || !updatedElements.isEmpty())) {
                    warnings.add(
                            "Element %s in version %d is still supported but deprecated, please consider migrating your model to a more recent version"
                                    .formatted(elementName, modelVersion));
                }

<<<<<<< HEAD
                if (!addedElements.isEmpty()) {
                    elementListener.addedModel(modelName, addedElements);
                }
                if (!removedElements.isEmpty()) {
                    elementListener.removedModel(modelName, removedElements);
                }
                if (!updatedElements.isEmpty()) {
                    elementListener.updatedModel(modelName, updatedElements);
                }
            }
=======
                    newElementNames.add(elementName);
                    JsonNode node = element.getValue();

                    if (!node.isContainerNode() || node.isArray()) {
                        // all processable sub-elements are container nodes (not array)
                        logger.warn("Element {} in model {} is not a container object, ignoring it", elementName,
                                modelName);
                        if (getElementName(YamlSemanticTagDTO.class).equals(elementName) && node.isArray()) {
                            logger.warn(
                                    "Your YAML model {} contains custom tags with an old and now unsupported syntax. An upgrade of this model is required to upgrade to the new syntax. This can be done by running the upgrade tool.",
                                    modelName);
                        }
                        continue;
                    }
                    JsonNode newNodeElements = node;

                    JsonNode oldNodeElements = model.getNodes().get(elementName);

                    for (YamlModelListener<?> elementListener : getElementListeners(elementName, modelVersion)) {
                        Class<? extends YamlElement> elementClass = elementListener.getElementClass();

                        List<String> errors = new ArrayList<>();
                        List<String> warnings = new ArrayList<>();

                        Map<String, ? extends YamlElement> oldElements = listToMap(
                                parseJsonMapNode(oldNodeElements, elementClass, null, null));
                        Map<String, ? extends YamlElement> newElements = listToMap(
                                parseJsonMapNode(newNodeElements, elementClass, errors, warnings));

                        errors.forEach(error -> {
                            logger.warn("YAML model {}: {}", modelName, error);
                        });
                        warnings.forEach(warning -> {
                            logger.info("YAML model {}: {}", modelName, warning);
                        });

                        List addedElements = newElements.values().stream()
                                .filter(e -> !oldElements.containsKey(e.getId())).toList();
                        List removedElements = oldElements.values().stream()
                                .filter(e -> !newElements.containsKey(e.getId())).toList();
                        List updatedElements = newElements.values().stream().filter(
                                e -> oldElements.containsKey(e.getId()) && !e.equals(oldElements.get(e.getId())))
                                .toList();

                        if (elementListener.isDeprecated()
                                && (!addedElements.isEmpty() || !updatedElements.isEmpty())) {
                            logger.warn(
                                    "Element {} in model {} version {} is still supported but deprecated, please consider migrating your model to a more recent version",
                                    elementName, modelName, modelVersion);
                        }
>>>>>>> cc340bdd

            // replace cache
            model.getNodes().put(elementName, newNodeElements);
        }

        // remove removed elements
        model.getNodes().entrySet().removeIf(e -> {
            String elementName = e.getKey();
            if (newElementNames.contains(elementName)) {
                return false;
            }

            JsonNode removedNode = e.getValue();
            getElementListeners(elementName, modelVersion).forEach(listener -> {
                List removedElements = parseJsonMapNode(removedNode, listener.getElementClass(), null, null);
                listener.removedModel(modelName, removedElements);
            });
            return true;
        });

        checkElementNames(modelName, model, warnings);

        return valid;
    }

    @SuppressWarnings({ "rawtypes", "unchecked" })
    private void removeModel(String modelName) {
        YamlModelWrapper removedModel = modelCache.remove(modelName);
        if (removedModel == null) {
            return;
        }
        logger.info("Removing YAML model {}", modelName);
        int version = removedModel.getVersion();
        for (Map.Entry<String, @Nullable JsonNode> modelEntry : removedModel.getNodes().entrySet()) {
            String elementName = modelEntry.getKey();
            JsonNode removedMapNode = modelEntry.getValue();
            if (removedMapNode != null) {
                getElementListeners(elementName, version).forEach(listener -> {
                    List removedElements = parseJsonMapNode(removedMapNode, listener.getElementClass(), null, null);
                    listener.removedModel(modelName, removedElements);
                });
            }
        }
    }

    @Reference(cardinality = ReferenceCardinality.MULTIPLE, policy = ReferencePolicy.DYNAMIC)
    @SuppressWarnings({ "rawtypes", "unchecked" })
    public void addYamlModelListener(YamlModelListener<? extends YamlElement> listener) {
        Class<? extends YamlElement> elementClass = listener.getElementClass();
        String elementName = getElementName(elementClass);
        Objects.requireNonNull(elementListeners.computeIfAbsent(elementName, k -> new CopyOnWriteArrayList<>()))
                .add(listener);

        // iterate over all models and notify the new listener of already existing models with this type
        modelCache.forEach((modelName, model) -> {
            int modelVersion = model.getVersion();
            if (!listener.isVersionSupported(modelVersion)) {
                return;
            }
            if (listener.isDeprecated()) {
                logger.warn(
                        "Element {} in model {} version {} is still supported but deprecated, please consider migrating your model to a more recent version",
                        elementName, modelName, modelVersion);
            }
            JsonNode modelMapNode = model.getNodes().get(elementName);
            if (modelMapNode == null) {
                return;
            }
            List<String> errors = new ArrayList<>();
            List<String> warnings = new ArrayList<>();
            List modelElements = parseJsonMapNode(modelMapNode, elementClass, errors, warnings);
            errors.forEach(error -> {
                logger.warn("YAML model {}: {}", modelName, error);
            });
            listener.addedModel(modelName, modelElements);
            checkElementNames(modelName, model, warnings);
            warnings.forEach(warning -> {
                logger.info("YAML model {}: {}", modelName, warning);
            });
        });
    }

    public void removeYamlModelListener(YamlModelListener<? extends YamlElement> listener) {
        String elementName = getElementName(listener.getElementClass());
        elementListeners.computeIfPresent(elementName, (k, v) -> {
            v.remove(listener);
            return v.isEmpty() ? null : v;
        });
    }

    private void checkElementNames(String modelName, YamlModelWrapper model, List<String> warnings) {
        Set<String> elementListenerNames = elementListeners.keySet();
        if (elementListenerNames.containsAll(KNOWN_ELEMENTS)) {
            Set<String> modelElementNames = model.getNodes().keySet();
            modelElementNames.stream().filter(e -> !KNOWN_ELEMENTS.contains(e)).forEach(unknownElement -> {
                warnings.add("Element '%s' is unknown.".formatted(unknownElement));
            });
        }
    }

    private static String getElementName(Class<? extends YamlElement> elementClass) {
        YamlElementName annotation = elementClass.getAnnotation(YamlElementName.class);
        if (annotation == null) {
            throw new IllegalStateException("Class " + elementClass.getName()
                    + " is missing the mandatory YamlElementName annotation. This is a bug.");
        }
        return annotation.value();
    }

    @Override
    @SuppressWarnings({ "rawtypes", "unchecked" })
    public void addElementToModel(String modelName, YamlElement element) {
        String elementName = getElementName(element.getClass());
        String id = element.getId();
        YamlModelWrapper model = Objects.requireNonNull(
                modelCache.computeIfAbsent(modelName, k -> new YamlModelWrapper(DEFAULT_MODEL_VERSION, false)));
        if (model.isReadOnly()) {
            logger.warn("Modifying {} is not allowed, model is marked read-only", modelName);
            return;
        }

        JsonNode mapAddedNode = objectMapper.valueToTree(Map.of(id, element.cloneWithoutId()));
        JsonNode modelMapNode = model.getNodes().get(elementName);
        if (modelMapNode == null) {
            model.getNodes().put(elementName, mapAddedNode);
        } else {
            JsonNode newNode = objectMapper.convertValue(element.cloneWithoutId(), JsonNode.class);
            ((ObjectNode) modelMapNode).set(id, newNode);
        }
        // notify listeners
        for (YamlModelListener<?> l : getElementListeners(elementName, model.getVersion())) {
            List<String> errors = new ArrayList<>();
            List<String> warnings = new ArrayList<>();
            List newElements = parseJsonMapNode(mapAddedNode, l.getElementClass(), errors, warnings);
            errors.forEach(error -> {
                logger.warn("YAML model {}: {}", modelName, error);
            });
            warnings.forEach(warning -> {
                logger.info("YAML model {}: {}", modelName, warning);
            });
            if (!newElements.isEmpty()) {
                l.addedModel(modelName, newElements);
            }
        }

        writeModel(modelName);
    }

    @Override
    @SuppressWarnings({ "rawtypes", "unchecked" })
    public void removeElementFromModel(String modelName, YamlElement element) {
        String elementName = getElementName(element.getClass());
        String id = element.getId();
        YamlModelWrapper model = modelCache.get(modelName);
        if (model == null) {
            logger.warn("Failed to remove {} from model {} because the model is not known.", element, modelName);
            return;
        }
        if (model.isReadOnly()) {
            logger.warn("Modifying {} is not allowed, model is marked read-only", modelName);
            return;
        }

        JsonNode modelMapNode = model.getNodes().get(elementName);
        if (modelMapNode == null) {
            logger.warn("Failed to remove {} from model {} because type {} is not known in the model.", element,
                    modelName, elementName);
            return;
        }
        if (!modelMapNode.has(id)) {
            logger.warn("Failed to remove {} from model {} because element is not in model.", element, modelName);
            return;
        }
        ((ObjectNode) modelMapNode).remove(id);
        JsonNode mapRemovedNode = objectMapper.valueToTree(Map.of(id, element.cloneWithoutId()));
        // notify listeners
        for (YamlModelListener<?> l : getElementListeners(elementName, model.getVersion())) {
            List oldElements = parseJsonMapNode(mapRemovedNode, l.getElementClass(), null, null);
            if (!oldElements.isEmpty()) {
                l.removedModel(modelName, oldElements);
            }
        }

        writeModel(modelName);
    }

    @Override
    @SuppressWarnings({ "rawtypes", "unchecked" })
    public void updateElementInModel(String modelName, YamlElement element) {
        String elementName = getElementName(element.getClass());
        String id = element.getId();
        YamlModelWrapper model = modelCache.get(modelName);
        if (model == null) {
            logger.warn("Failed to update {} in model {} because the model is not known.", element, modelName);
            return;
        }
        if (model.isReadOnly()) {
            logger.warn("Modifying {} is not allowed, model is marked read-only", modelName);
            return;
        }

        JsonNode modelMapNode = model.getNodes().get(elementName);
        if (modelMapNode == null) {
            logger.warn("Failed to update {} in model {} because type {} is not known in the model.", element,
                    modelName, elementName);
            return;
        }
        if (!modelMapNode.has(id)) {
            logger.warn("Failed to update {} in model {} because element is not in model.", element, modelName);
            return;
        }
        JsonNode newNode = objectMapper.convertValue(element.cloneWithoutId(), JsonNode.class);
        ((ObjectNode) modelMapNode).set(id, newNode);
        JsonNode mapUpdatedNode = objectMapper.valueToTree(Map.of(id, element.cloneWithoutId()));
        // notify listeners
        for (YamlModelListener<?> l : getElementListeners(elementName, model.getVersion())) {
            List<String> errors = new ArrayList<>();
            List<String> warnings = new ArrayList<>();
            List newElements = parseJsonMapNode(mapUpdatedNode, l.getElementClass(), errors, warnings);
            errors.forEach(error -> {
                logger.warn("YAML model {}: {}", modelName, error);
            });
            warnings.forEach(warning -> {
                logger.info("YAML model {}: {}", modelName, warning);
            });
            if (!newElements.isEmpty()) {
                l.updatedModel(modelName, newElements);
            }
        }

        writeModel(modelName);
    }

    private void writeModel(String modelName) {
        YamlModelWrapper model = modelCache.get(modelName);
        if (model == null) {
            logger.warn("Failed to write model {} to disk because it is not known.", modelName);
            return;
        }
        if (isIsolatedModel(modelName)) {
            logger.warn("Failed to write model {} to disk because it is a temporary model.", modelName);
            return;
        }
        if (model.isReadOnly()) {
            logger.warn("Failed to write model {} to disk because it is marked as read-only.", modelName);
            return;
        }

        // create the model
        JsonNodeFactory nodeFactory = objectMapper.getNodeFactory();
        ObjectNode rootNode = nodeFactory.objectNode();

        rootNode.put(VERSION, model.getVersion());
        rootNode.put(READ_ONLY, model.isReadOnly());
        for (Map.Entry<String, @Nullable JsonNode> elementNodes : model.getNodes().entrySet()) {
            if (elementNodes.getValue() != null) {
                rootNode.set(elementNodes.getKey(), elementNodes.getValue());
            }
        }

        try {
            Path outFile = mainWatchPath.resolve(modelName);
            String fileContent = objectMapper.writeValueAsString(rootNode);
            if (Files.exists(outFile) && !Files.isWritable(outFile)) {
                logger.warn("Failed writing model {}: model exists but is read-only.", modelName);
                return;
            }
            Files.writeString(outFile, fileContent);
        } catch (JsonProcessingException e) {
            logger.warn("Failed to serialize model {}: {}", modelName, e.getMessage());
        } catch (IOException e) {
            logger.warn("Failed writing model {}: {}", modelName, e.getMessage());
        }
    }

    @Override
    public synchronized @Nullable String createIsolatedModel(InputStream inputStream, List<String> errors,
            List<String> warnings) {
        String modelName = "%sYAML_model_%d.yaml".formatted(PREFIX_TMP_MODEL, ++counter);
        boolean valid;
        try {
            valid = processModelContent(modelName, Kind.CREATE, objectMapper.readTree(inputStream), errors, warnings);
        } catch (IOException e) {
            logger.warn("Failed to process model {}: {}", modelName, e.getMessage());
            errors.add("Failed to process model: %s".formatted(e.getMessage()));
            valid = false;
        }
        return valid ? modelName : null;
    }

    @Override
    public void removeIsolatedModel(String modelName) {
        if (isIsolatedModel(modelName)) {
            removeModel(modelName);
        }
    }

    public static boolean isIsolatedModel(String modelName) {
        return modelName.startsWith(PREFIX_TMP_MODEL);
    }

    @Override
    public void addElementsToBeGenerated(String id, List<YamlElement> elements) {
        List<YamlElement> elts = Objects.requireNonNull(elementsToGenerate.computeIfAbsent(id, k -> new ArrayList<>()));
        elts.addAll(elements);
    }

    @Override
    public void generateFileFormat(String id, OutputStream out) {
        List<YamlElement> elements = elementsToGenerate.remove(id);
        // create the model
        JsonNodeFactory nodeFactory = objectMapper.getNodeFactory();
        ObjectNode rootNode = nodeFactory.objectNode();

        rootNode.put(VERSION, DEFAULT_MODEL_VERSION);

        // First separate elements per type
        Map<String, List<YamlElement>> elementsPerTypes = new HashMap<>();
        if (elements != null) {
            elements.forEach(element -> {
                String elementName = getElementName(element.getClass());
                List<YamlElement> elts = elementsPerTypes.get(elementName);
                if (elts == null) {
                    elts = new ArrayList<>();
                    elementsPerTypes.put(elementName, elts);
                }
                elts.add(element);
            });
        }
        // Generate one entry for each element type
        elementsPerTypes.entrySet().forEach(entry -> {
            Map<String, YamlElement> mapElts = new LinkedHashMap<>();
            entry.getValue().forEach(elt -> {
                mapElts.put(elt.getId(), elt.cloneWithoutId());
            });
            rootNode.set(entry.getKey(), objectMapper.valueToTree(mapElts));
        });

        try {
            objectMapper.writeValue(out, rootNode);
        } catch (IOException e) {
            logger.warn("Failed to serialize model: {}", e.getMessage());
        }
    }

    private List<YamlModelListener<?>> getElementListeners(String elementName) {
        return elementListeners.getOrDefault(elementName, List.of());
    }

    private List<YamlModelListener<?>> getElementListeners(String elementName, int version) {
        return getElementListeners(elementName).stream().filter(l -> l.isVersionSupported(version)).toList();
    }

    private Map<String, ? extends YamlElement> listToMap(List<? extends YamlElement> elements) {
        return elements.stream().collect(Collectors.toMap(YamlElement::getId, e -> e));
    }

    private <T extends YamlElement> List<T> parseJsonMapNode(@Nullable JsonNode mapNode, Class<T> elementClass,
            @Nullable List<String> errors, @Nullable List<String> warnings) {
        List<T> elements = new ArrayList<>();
        if (mapNode != null) {
            Iterator<String> it = mapNode.fieldNames();
            while (it.hasNext()) {
                String id = it.next();
                @Nullable
                T elt = null;
                JsonNode node = mapNode.get(id);
                if (node.isEmpty()) {
                    try {
                        elt = elementClass.getDeclaredConstructor().newInstance();
                        elt.setId(id);
                    } catch (InstantiationException | IllegalAccessException | IllegalArgumentException
                            | InvocationTargetException | NoSuchMethodException | SecurityException e) {
                        if (errors != null) {
                            errors.add("could not create new instance of %s".formatted(elementClass.getSimpleName()));
                        }
                    }
                } else {
                    try {
                        elt = objectMapper.treeToValue(node, elementClass);
                        elt.setId(id);
                    } catch (JsonProcessingException e) {
                        if (errors != null) {
                            String msg = e.getMessage();
                            errors.add("could not parse element with ID %s to %s: %s".formatted(id,
                                    elementClass.getSimpleName(),
                                    msg == null ? ""
                                            : msg.replace(UNWANTED_EXCEPTION_TEXT, "")
                                                    .replaceAll(UNWANTED_EXCEPTION_TEXT2, "")));
                        }
                    }
                }
                if (elt != null && elt.isValid(errors, warnings)) {
                    elements.add(elt);
                }
            }
        }
        return elements;
    }
}<|MERGE_RESOLUTION|>--- conflicted
+++ resolved
@@ -257,7 +257,7 @@
 
             if (!node.isContainerNode() || node.isArray()) {
                 // all processable sub-elements are container nodes (not array)
-                logger.trace("Element {} in model {} is not a container object, ignoring it", elementName, modelName);
+                logger.warn("Element {} in model {} is not a container object, ignoring it", elementName, modelName);
                 if (getElementName(YamlSemanticTagDTO.class).equals(elementName) && node.isArray()) {
                     logger.warn(
                             "Your YAML model {} contains custom tags with an old and now unsupported syntax. An upgrade of this model is required to upgrade to the new syntax. This can be done by running the upgrade tool.",
@@ -297,7 +297,6 @@
                                     .formatted(elementName, modelVersion));
                 }
 
-<<<<<<< HEAD
                 if (!addedElements.isEmpty()) {
                     elementListener.addedModel(modelName, addedElements);
                 }
@@ -308,58 +307,6 @@
                     elementListener.updatedModel(modelName, updatedElements);
                 }
             }
-=======
-                    newElementNames.add(elementName);
-                    JsonNode node = element.getValue();
-
-                    if (!node.isContainerNode() || node.isArray()) {
-                        // all processable sub-elements are container nodes (not array)
-                        logger.warn("Element {} in model {} is not a container object, ignoring it", elementName,
-                                modelName);
-                        if (getElementName(YamlSemanticTagDTO.class).equals(elementName) && node.isArray()) {
-                            logger.warn(
-                                    "Your YAML model {} contains custom tags with an old and now unsupported syntax. An upgrade of this model is required to upgrade to the new syntax. This can be done by running the upgrade tool.",
-                                    modelName);
-                        }
-                        continue;
-                    }
-                    JsonNode newNodeElements = node;
-
-                    JsonNode oldNodeElements = model.getNodes().get(elementName);
-
-                    for (YamlModelListener<?> elementListener : getElementListeners(elementName, modelVersion)) {
-                        Class<? extends YamlElement> elementClass = elementListener.getElementClass();
-
-                        List<String> errors = new ArrayList<>();
-                        List<String> warnings = new ArrayList<>();
-
-                        Map<String, ? extends YamlElement> oldElements = listToMap(
-                                parseJsonMapNode(oldNodeElements, elementClass, null, null));
-                        Map<String, ? extends YamlElement> newElements = listToMap(
-                                parseJsonMapNode(newNodeElements, elementClass, errors, warnings));
-
-                        errors.forEach(error -> {
-                            logger.warn("YAML model {}: {}", modelName, error);
-                        });
-                        warnings.forEach(warning -> {
-                            logger.info("YAML model {}: {}", modelName, warning);
-                        });
-
-                        List addedElements = newElements.values().stream()
-                                .filter(e -> !oldElements.containsKey(e.getId())).toList();
-                        List removedElements = oldElements.values().stream()
-                                .filter(e -> !newElements.containsKey(e.getId())).toList();
-                        List updatedElements = newElements.values().stream().filter(
-                                e -> oldElements.containsKey(e.getId()) && !e.equals(oldElements.get(e.getId())))
-                                .toList();
-
-                        if (elementListener.isDeprecated()
-                                && (!addedElements.isEmpty() || !updatedElements.isEmpty())) {
-                            logger.warn(
-                                    "Element {} in model {} version {} is still supported but deprecated, please consider migrating your model to a more recent version",
-                                    elementName, modelName, modelVersion);
-                        }
->>>>>>> cc340bdd
 
             // replace cache
             model.getNodes().put(elementName, newNodeElements);
